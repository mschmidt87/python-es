--- conflicted
+++ resolved
@@ -77,9 +77,5 @@
             'sigma': sigma,
             'history_mu': history_mu,
             'history_sigma': history_sigma,
-<<<<<<< HEAD
-            'history_fitness': history_fitness}
-=======
             'history_fitness': history_fitness,
-            'history_pop': history_pop}
->>>>>>> daf9de04
+            'history_pop': history_pop}