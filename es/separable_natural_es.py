import numpy as np

from . import lib

def optimize(func, mu, sigma,
             learning_rate_mu=None, learning_rate_sigma=None, population_size=None,
             max_iter=2000,
             fitness_shaping=True, mirrored_sampling=True, record_history=False):
    """
    Evolution strategies using the natural gradient of multinormal search distributions in natural coordinates.
    Does not consider covariances between parameters.
    See Wierstra et al. (2014). Natural evolution strategies. Journal of Machine Learning Research, 15(1), 949-980.
    """

    if not isinstance(mu, np.ndarray):
        raise TypeError('mu needs to be of type np.ndarray')
    if not isinstance(sigma, np.ndarray):
        raise TypeError('sigma needs to be of type np.ndarray')

    if learning_rate_mu is None:
        learning_rate_mu = lib.default_learning_rate_mu()
    if learning_rate_sigma is None:
        learning_rate_sigma = lib.default_learning_rate_sigma(mu.size)
    if population_size is None:
        population_size = lib.default_population_size(mu.size)

    generation = 0
    history_mu = []
    history_sigma = []
    history_pop = []
    history_fitness = []

    while True:
        s = np.random.normal(0, 1, size=(population_size, *np.shape(mu)))
        z = mu + sigma * s

        if mirrored_sampling:
            z = np.vstack([z, mu - sigma * s])
            s = np.vstack([s, -s])

        fitness = np.fromiter((func(zi) for zi in z), np.float)
        # print(mu)
        z = z[np.logical_not(np.isnan(fitness))]
        s = s[np.logical_not(np.isnan(fitness))]
        fitness = fitness[np.logical_not(np.isnan(fitness))]

        print("Gen {}, Fitness Mean {:.3f}, Fitness Std {:.3f}".format(generation,
                                                                       np.mean(fitness),
                                                                       np.std(fitness)))

        if fitness_shaping:
            order, utility = lib.utility(fitness)
            s = s[order]
            z = z[order]
        else:
            utility = fitness
<<<<<<< HEAD
        # update parameter of search distribution via natural gradient descent in
        # natural coordinates
        mu -= learning_rate_mu * sigma * np.dot(utility, s)
        sigma *= np.exp(-1.*learning_rate_sigma / 2. * np.dot(utility, s ** 2 - 1))
=======

        # update parameter of search distribution via natural gradient descent in natural coordinates
        mu += learning_rate_mu * sigma * np.dot(utility, s)
        sigma *= np.exp(learning_rate_sigma / 2. * np.dot(utility, s ** 2 - 1))
>>>>>>> 206bd80d

        if record_history:
            history_mu.append(mu.copy())
            history_sigma.append(sigma.copy())
            history_pop.append(z.copy())
            history_fitness.append(fitness.copy())

        generation += 1

        # exit if max iterations reached
        if generation > max_iter or np.all(sigma < 1e-10):
            break

    return {'mu': mu,
            'sigma': sigma,
            'history_mu': history_mu,
            'history_sigma': history_sigma,
            'history_fitness': history_fitness,
            'history_pop': history_pop}<|MERGE_RESOLUTION|>--- conflicted
+++ resolved
@@ -54,17 +54,10 @@
             z = z[order]
         else:
             utility = fitness
-<<<<<<< HEAD
         # update parameter of search distribution via natural gradient descent in
         # natural coordinates
         mu -= learning_rate_mu * sigma * np.dot(utility, s)
         sigma *= np.exp(-1.*learning_rate_sigma / 2. * np.dot(utility, s ** 2 - 1))
-=======
-
-        # update parameter of search distribution via natural gradient descent in natural coordinates
-        mu += learning_rate_mu * sigma * np.dot(utility, s)
-        sigma *= np.exp(learning_rate_sigma / 2. * np.dot(utility, s ** 2 - 1))
->>>>>>> 206bd80d
 
         if record_history:
             history_mu.append(mu.copy())
